--- conflicted
+++ resolved
@@ -74,11 +74,7 @@
 enum SandboxType {
     Seatbelt,
     Landlock,
-<<<<<<< HEAD
     WindowsUser,
-=======
-    BlackBox,
->>>>>>> 5ac6f99d
 }
 
 async fn run_command_under_sandbox(
@@ -129,20 +125,6 @@
             )
             .await?
         }
-<<<<<<< HEAD
-        SandboxType::WindowsUser => {
-            spawn_command_under_windows_user(
-                command,
-                &config.sandbox_policy,
-                cwd,
-                stdio_policy,
-                env,
-            )
-            .await?
-        }
-=======
-        _ => unreachable!("BlackBox variant handled earlier"),
->>>>>>> 5ac6f99d
     };
     let status = child.wait().await?;
 
