use std::collections::{BTreeMap, VecDeque};
use std::path::{Path, PathBuf};
use std::sync::{Arc, Mutex};

use anyhow::Context;
use lazy_static::lazy_static;
use notify::{EventKind, RecommendedWatcher, RecursiveMode, Watcher};
use serde::{Deserialize, Serialize};


#[derive(Clone, Debug, Serialize, Deserialize, Eq, PartialEq)]
pub enum ThreatLevel {
    Low,
    Medium,
    High,
}

impl Default for ThreatLevel {
    fn default() -> Self {
        Self::Low
    }
}

#[derive(Clone, Debug, Serialize, Deserialize, Default)]
pub struct ThreatState {
    pub level: ThreatLevel,
}

impl ThreatState {
    pub fn from_path(path: &Path) -> anyhow::Result<Self> {
        let content = std::fs::read_to_string(path)
            .with_context(|| format!("reading {}", path.display()))?;
        let state = serde_json::from_str(&content)
            .with_context(|| format!("parsing {}", path.display()))?;
        Ok(state)
    }
}

#[derive(Debug)]
pub struct ThreatStateWatcher {
    state: Arc<Mutex<ThreatState>>,
    path: PathBuf,
    #[allow(dead_code)]
    watcher: RecommendedWatcher,
}

impl ThreatStateWatcher {
    pub fn new(path: PathBuf) -> anyhow::Result<Self> {
        let initial = ThreatState::from_path(&path).unwrap_or_default();
        let state = Arc::new(Mutex::new(initial));
        let state_clone = Arc::clone(&state);
        let path_clone = path.clone();
        let mut watcher = notify::recommended_watcher(move |res: notify::Result<notify::Event>| {
            if let Ok(event) = res {
                if matches!(event.kind, EventKind::Modify(_)) {
                    if let Ok(new_state) = ThreatState::from_path(&path_clone) {
                        if let Ok(mut lock) = state_clone.lock() {
                            *lock = new_state;
                        }
                    }
                }
            }
        })?;
        watcher.watch(&path, RecursiveMode::NonRecursive)?;
        Ok(Self { state, path, watcher })
    }

    pub fn state(&self) -> ThreatState {
        self.state.lock().expect("lock poisoned").clone()
    }

    pub fn reload(&self) -> anyhow::Result<()> {
        let new_state = ThreatState::from_path(&self.path)?;
        if let Ok(mut lock) = self.state.lock() {
            *lock = new_state;
        }
        Ok(())
    }
}

#[derive(Clone, Debug, Default)]
/// Represents a rolling window of threat assessments in tensor form.
pub struct ThreatMatrix {
    /// Rolling window of threat assessments.
    window: VecDeque<ThreatAssessment>,
    /// Decay factor for shortening the window over time.
    decay_factor: f64,
    /// Maximum size of the rolling window.
    max_size: usize,
}

#[derive(Clone, Debug)]
/// Represents an individual threat assessment.
pub struct ThreatAssessment {
    /// Original danger level.
    original_danger: f64,
    /// Evaluated danger level.
    evaluated_danger: f64,
    /// Metadata or flags associated with the command.
    flags: Vec<String>,
}

lazy_static! {
    /// Global historical matrix for tracking past threat assessments.
    static ref HISTORICAL_MATRIX: Mutex<ThreatMatrix> = Mutex::new(ThreatMatrix::new(1000, 0.05));
}

impl ThreatMatrix {
    /// Creates a new ThreatMatrix with the specified parameters.
    pub fn new(max_size: usize, decay_factor: f64) -> Self {
        Self {
            window: VecDeque::new(),
            decay_factor,
            max_size,
        }
    }

    /// Adds a new threat assessment to the matrix.
    pub fn add_assessment(&mut self, assessment: ThreatAssessment) {
        if self.window.len() >= self.max_size {
            self.prune_uninteresting();
        }
        self.window.push_back(assessment);
    }

    /// Applies the decay factor to shorten the window over time.
    pub fn apply_decay(&mut self) {
        self.window.retain(|assessment| {
            assessment.evaluated_danger > self.decay_factor
        });
    }

    /// Compute the average evaluated danger stored in this matrix.
    pub fn average_danger(&self) -> f64 {
        if self.window.is_empty() {
            return DEFAULT_RISK_SCORE;
        }
        let sum: f64 = self.window.iter().map(|a| a.evaluated_danger).sum();
        sum / self.window.len() as f64
    }

    /// Prunes uninteresting items from the rolling window.
    fn prune_uninteresting(&mut self) {
        self.window.pop_front();
    }

    /// Reassesses the entire matrix for the present moment.
    pub fn reassess(&mut self, reassess_fn: impl Fn(&ThreatAssessment) -> f64) {
        for assessment in &mut self.window {
            assessment.evaluated_danger = reassess_fn(assessment);
        }
    }

    /// Blends the historical matrix with the rescored matrix and aggregates threat values.
    pub fn blend_with_history(&self, rescored_matrix: &ThreatMatrix, aggregate_fn: Option<impl Fn(f64, f64) -> f64>) -> ThreatMatrix {
        let mut blended_matrix = ThreatMatrix::new(self.max_size, self.decay_factor);

        for assessment in &self.window {
            blended_matrix.add_assessment(assessment.clone());
        }

        for assessment in &rescored_matrix.window {
            let aggregated_danger = if let Some(agg_fn) = &aggregate_fn {
                agg_fn(assessment.original_danger, assessment.evaluated_danger)
            } else {
                assessment.evaluated_danger
            };

            blended_matrix.add_assessment(ThreatAssessment::new(
                assessment.original_danger,
                aggregated_danger,
                assessment.flags.clone(),
            ));
        }

        blended_matrix
    }

    /// Updates the global historical matrix with the current matrix.
    pub fn update_historical_matrix(&self) {
        let mut historical = HISTORICAL_MATRIX.lock().expect("Failed to lock historical matrix");
        for assessment in &self.window {
            historical.add_assessment(assessment.clone());
        }
    }

    /// Retrieves the global historical matrix.
    pub fn get_historical_matrix() -> ThreatMatrix {
        let guard = HISTORICAL_MATRIX.lock().expect("Failed to lock historical matrix");
        (*guard).clone()
    }

    /// Evaluate the current matrix and return the [`ThreatLevel`].
    pub fn evaluate(&self) -> ThreatLevel {
        let avg = self.average_danger();
        if avg == DEFAULT_RISK_SCORE {
            return ThreatLevel::Low;
        }
        if avg > THREAT_HIGH_THRESHOLD {
            ThreatLevel::High
        } else if avg > THREAT_MEDIUM_THRESHOLD {
            ThreatLevel::Medium
        } else {
            ThreatLevel::Low
        }
    }
}

impl ThreatAssessment {
    /// Creates a new ThreatAssessment.
    pub fn new(original_danger: f64, evaluated_danger: f64, flags: Vec<String>) -> Self {
        Self {
            original_danger,
            evaluated_danger,
            flags,
        }
    }
}

/// Vector of threat metrics per flag.
pub type RiskVector = Vec<f64>;

/// Tree structure mapping environment -> command -> flag -> risk vector.
pub type RiskTree = BTreeMap<String, BTreeMap<String, BTreeMap<String, RiskVector>>>;

<<<<<<< HEAD
/// Default category weights applied during projection.
pub const DEFAULT_CATEGORY_WEIGHTS: [f64; 5] = [1.0; 5];

/// Default risk score when no data is available.
pub const DEFAULT_RISK_SCORE: f64 = 0.0;

/// Threshold at which [`ThreatLevel::Medium`] is triggered.
pub const THREAT_MEDIUM_THRESHOLD: f64 = 2.0;

/// Threshold at which [`ThreatLevel::High`] is triggered.
pub const THREAT_HIGH_THRESHOLD: f64 = 4.0;

/// Sum a weighted [`RiskVector`] into a single risk score.
pub fn risk_vector_score(vec: &RiskVector) -> f64 {
    vec.iter().sum()
}

=======
>>>>>>> 0920bcc4
#[derive(Clone, Debug, Default)]
/// Historical tree storage with a moving window.
pub struct RiskHistory {
    window: VecDeque<RiskTree>,
    decay_factor: f64,
    max_size: usize,
}

lazy_static! {
    /// Global historical tree for threat evaluations.
    static ref HISTORICAL_TREE: Mutex<RiskHistory> = Mutex::new(RiskHistory::new(100, 0.05));
}

impl RiskHistory {
    pub fn new(max_size: usize, decay_factor: f64) -> Self {
        Self { window: VecDeque::new(), decay_factor, max_size }
    }

    /// Add a new risk tree to the historical window.
    pub fn add_tree(&mut self, tree: RiskTree) {
        if self.window.len() >= self.max_size {
            self.prune_uninteresting();
        }
        self.window.push_back(tree);
    }

    /// Simple decay-based pruning of the oldest element.
    fn prune_uninteresting(&mut self) {
<<<<<<< HEAD
        if self.window.is_empty() {
            return;
        }
        let (idx, _) = self
            .window
            .iter()
            .enumerate()
            .map(|(i, tree)| {
                let mut sum = 0.0;
                let mut count = 0;
                for env in tree.values() {
                    for cmd in env.values() {
                        for vec in cmd.values() {
                            for v in vec {
                                sum += *v;
                                count += 1;
                            }
                        }
                    }
                }
                let avg = if count == 0 { 0.0 } else { sum / count as f64 };
                (i, avg)
            })
            .min_by(|a, b| a.1.partial_cmp(&b.1).unwrap_or(std::cmp::Ordering::Equal))
            .unwrap();
        self.window.remove(idx);
=======
        self.window.pop_front();
>>>>>>> 0920bcc4
    }

    /// Blend historical trees with the current tree using averaging.
    pub fn blend_with_history(&self, current: &RiskTree) -> RiskTree {
        let mut sums: RiskTree = BTreeMap::new();
        let mut counts: BTreeMap<(String, String, String), usize> = BTreeMap::new();

        let iter = self.window.iter().chain(std::iter::once(current));

        for tree in iter {
            for (env, cmd_map) in tree {
                for (cmd, flag_map) in cmd_map {
                    for (flag, vec) in flag_map {
                        let entry = sums
                            .entry(env.clone())
                            .or_default()
                            .entry(cmd.clone())
                            .or_default()
                            .entry(flag.clone())
                            .or_insert_with(|| vec![0.0; vec.len()]);
                        for (i, v) in vec.iter().enumerate() {
                            if i < entry.len() {
                                entry[i] += v;
                            }
                        }
                        *counts.entry((env.clone(), cmd.clone(), flag.clone())).or_insert(0) += 1;
                    }
                }
            }
        }

        // Compute averages
        for ((env, cmd, flag), count) in counts {
            if let Some(env_map) = sums.get_mut(&env) {
                if let Some(cmd_map) = env_map.get_mut(&cmd) {
                    if let Some(vec) = cmd_map.get_mut(&flag) {
                        for v in vec.iter_mut() {
                            *v /= count as f64;
                        }
                    }
                }
            }
        }
        sums
    }

    /// Access historical window clone.
    pub fn history(&self) -> Vec<RiskTree> {
        self.window.iter().cloned().collect()
    }
}

<<<<<<< HEAD
/// Apply categorical weights to all risk vectors in a tree.
pub fn apply_weights(tree: &RiskTree, weights: &[f64]) -> RiskTree {
    let mut weighted: RiskTree = BTreeMap::new();
    for (env, cmd_map) in tree {
        for (cmd, flag_map) in cmd_map {
            for (flag, vec) in flag_map {
                let mut new_vec = Vec::with_capacity(vec.len());
                for (i, v) in vec.iter().enumerate() {
                    let w = weights.get(i).copied().unwrap_or(1.0);
                    new_vec.push(v * w);
                }
                weighted
                    .entry(env.clone())
                    .or_default()
                    .entry(cmd.clone())
                    .or_default()
                    .insert(flag.clone(), new_vec);
            }
        }
    }
    weighted
}

=======
>>>>>>> 0920bcc4
/// Load a risk tree from a CSV file with the format produced by `risk_csv.csv`.
pub fn load_risk_tree(path: &Path) -> anyhow::Result<RiskTree> {
    let content = std::fs::read_to_string(path).with_context(|| format!("reading {}", path.display()))?;
    let mut tree: RiskTree = BTreeMap::new();

    for line in content.lines().skip(1) {
        let fields: Vec<&str> = line.split(',').collect();
        if fields.len() < 4 {
            continue;
        }
        let env = fields[0].trim().to_string();
        let cmd = fields[1].trim().to_string();
        let flag = fields[2].trim().to_string();
        let mut vec = Vec::new();
        for f in &fields[3..] {
            if let Ok(num) = f.trim().parse::<f64>() {
                vec.push(num);
            }
        }
        tree
            .entry(env)
            .or_default()
            .entry(cmd)
            .or_default()
            .insert(flag, vec);
    }

    Ok(tree)
}

#[derive(Clone, Debug)]
pub struct ThreatDeliverable {
    pub historical: Vec<RiskTree>,
    pub projected: RiskTree,
    pub final_tree: RiskTree,
}

/// Generate deliverables based on the current tree and historical data.
<<<<<<< HEAD
pub fn generate_deliverables_with_weights(current: RiskTree, weights: &[f64]) -> ThreatDeliverable {
    let mut history = HISTORICAL_TREE.lock().expect("Failed to lock historical tree");
    history.add_tree(current.clone());
    let projected = history.blend_with_history(&current);
    let final_tree = apply_weights(&projected, weights);
=======
pub fn generate_deliverables(current: RiskTree) -> ThreatDeliverable {
    let mut history = HISTORICAL_TREE.lock().expect("Failed to lock historical tree");
    history.add_tree(current.clone());
    let projected = history.blend_with_history(&current);
    let final_tree = projected.clone();
>>>>>>> 0920bcc4
    ThreatDeliverable {
        historical: history.history(),
        projected,
        final_tree,
    }
<<<<<<< HEAD
}

/// Convenience wrapper using [`DEFAULT_CATEGORY_WEIGHTS`].
pub fn generate_deliverables(current: RiskTree) -> ThreatDeliverable {
    generate_deliverables_with_weights(current, &DEFAULT_CATEGORY_WEIGHTS)
}

/// Convert a `RiskTree` loaded from the CSV into a `ThreatMatrix`.
pub fn load_risk_matrix(path: &Path) -> anyhow::Result<ThreatMatrix> {
    let tree = load_risk_tree(path)?;
    let mut matrix = ThreatMatrix::new(100, 0.05);

    for env in tree.values() {
        for cmd in env.values() {
            for (flag, vec) in cmd {
                let score = if vec.is_empty() { DEFAULT_RISK_SCORE } else { vec.iter().sum::<f64>() / vec.len() as f64 };
                matrix.add_assessment(ThreatAssessment::new(score, score, vec![flag.clone()]));
            }
        }
    }

    Ok(matrix)
=======
>>>>>>> 0920bcc4
}<|MERGE_RESOLUTION|>--- conflicted
+++ resolved
@@ -223,7 +223,6 @@
 /// Tree structure mapping environment -> command -> flag -> risk vector.
 pub type RiskTree = BTreeMap<String, BTreeMap<String, BTreeMap<String, RiskVector>>>;
 
-<<<<<<< HEAD
 /// Default category weights applied during projection.
 pub const DEFAULT_CATEGORY_WEIGHTS: [f64; 5] = [1.0; 5];
 
@@ -241,8 +240,6 @@
     vec.iter().sum()
 }
 
-=======
->>>>>>> 0920bcc4
 #[derive(Clone, Debug, Default)]
 /// Historical tree storage with a moving window.
 pub struct RiskHistory {
@@ -271,7 +268,6 @@
 
     /// Simple decay-based pruning of the oldest element.
     fn prune_uninteresting(&mut self) {
-<<<<<<< HEAD
         if self.window.is_empty() {
             return;
         }
@@ -298,9 +294,6 @@
             .min_by(|a, b| a.1.partial_cmp(&b.1).unwrap_or(std::cmp::Ordering::Equal))
             .unwrap();
         self.window.remove(idx);
-=======
-        self.window.pop_front();
->>>>>>> 0920bcc4
     }
 
     /// Blend historical trees with the current tree using averaging.
@@ -353,7 +346,6 @@
     }
 }
 
-<<<<<<< HEAD
 /// Apply categorical weights to all risk vectors in a tree.
 pub fn apply_weights(tree: &RiskTree, weights: &[f64]) -> RiskTree {
     let mut weighted: RiskTree = BTreeMap::new();
@@ -377,8 +369,6 @@
     weighted
 }
 
-=======
->>>>>>> 0920bcc4
 /// Load a risk tree from a CSV file with the format produced by `risk_csv.csv`.
 pub fn load_risk_tree(path: &Path) -> anyhow::Result<RiskTree> {
     let content = std::fs::read_to_string(path).with_context(|| format!("reading {}", path.display()))?;
@@ -417,25 +407,16 @@
 }
 
 /// Generate deliverables based on the current tree and historical data.
-<<<<<<< HEAD
 pub fn generate_deliverables_with_weights(current: RiskTree, weights: &[f64]) -> ThreatDeliverable {
     let mut history = HISTORICAL_TREE.lock().expect("Failed to lock historical tree");
     history.add_tree(current.clone());
     let projected = history.blend_with_history(&current);
     let final_tree = apply_weights(&projected, weights);
-=======
-pub fn generate_deliverables(current: RiskTree) -> ThreatDeliverable {
-    let mut history = HISTORICAL_TREE.lock().expect("Failed to lock historical tree");
-    history.add_tree(current.clone());
-    let projected = history.blend_with_history(&current);
-    let final_tree = projected.clone();
->>>>>>> 0920bcc4
     ThreatDeliverable {
         historical: history.history(),
         projected,
         final_tree,
     }
-<<<<<<< HEAD
 }
 
 /// Convenience wrapper using [`DEFAULT_CATEGORY_WEIGHTS`].
@@ -458,6 +439,4 @@
     }
 
     Ok(matrix)
-=======
->>>>>>> 0920bcc4
-}+}
